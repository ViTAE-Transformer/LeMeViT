--- conflicted
+++ resolved
@@ -262,23 +262,15 @@
 
     criterion = nn.CrossEntropyLoss().to(device)
 
-<<<<<<< HEAD
-=======
-
->>>>>>> 4c412d72
+
     if args.input_img_mode is None:
         input_img_mode = 'RGB' if data_config['input_size'][0] == 3 else 'L'
     else:
         input_img_mode = args.input_img_mode
     
     dataset = create_dataset(
-<<<<<<< HEAD
-        args.dataset,
-        root=args.data_dir,
-=======
         root=args.data_dir,
         name=args.dataset,
->>>>>>> 4c412d72
         split=args.split,
         download=args.dataset_download,
         load_bytes=args.tf_preprocessing,
